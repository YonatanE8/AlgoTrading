--- conflicted
+++ resolved
@@ -1,5 +1,5 @@
 from os import linesep
-from typing import Sequence, Dict
+from typing import Sequence, Dict, Tuple
 from datetime import datetime, timedelta
 from FinancialAnalysis.analysis.smoothing import Smoother
 from FinancialAnalysis.analysis.forecasting import Forecaster
@@ -73,22 +73,10 @@
         figure.show()
 
 
-<<<<<<< HEAD
-def plot_assets_list(
-        assets_symbols: tuple,
-        assets_data: list,
-        dates: list,
-        assets_meta_data: list = None,
-        display_meta_paramets: Tuple[str, ...] = tuple(),
-        figure: go.Figure = None,
-        show: bool = True,
-):
-=======
 def plot_assets_list(assets_symbols: Sequence, assets_data: Sequence, dates: Sequence,
                      assets_meta_data: Sequence = None,
                      display_meta_paramets: Sequence[str] = tuple(),
                      figure: go.Figure = None, show: bool = True):
->>>>>>> f6779ffd
     """
     A method for plotting a list of tradable equities
 
@@ -236,20 +224,6 @@
 
     # Plot raw + smoothed data if applicable
     figure = figure if figure is not None else go.Figure()
-<<<<<<< HEAD
-    plot_smooth_assets_list(
-        assets_symbols=tuple(f"{asset_symbol}: Forecast period {i}"
-                             for i in range(len(periods))),
-        assets_data=periods,
-        dates=dates,
-        assets_meta_data=None,
-        smoothers=(smoother,),
-        display_meta_paramets=display_meta_paramets,
-        figure=figure,
-        show=False,
-    )
-=======
->>>>>>> f6779ffd
 
     if smoother is not None:
         plot_smooth_assets_list(
@@ -288,8 +262,6 @@
         forecaster.reset()
         forecast = forecaster.forecast(series_to_analyze)
 
-<<<<<<< HEAD
-=======
         x_axes.append(
             dates[(i + window_len - 1): (i + window_len + forecaster.forecast_horizon)]
         )
@@ -300,7 +272,6 @@
         )
         names.append(f"Forecast Period {i + 1}")
 
->>>>>>> f6779ffd
     # Plot all forecasts
     plotting_params = {
         'legend': names,
